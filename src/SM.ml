--- conflicted
+++ resolved
@@ -30,40 +30,8 @@
 
    Takes an environment, a configuration and a program, and returns a configuration as a result. The
    environment is used to locate a label to jump to (via method env#labeled <label_name>)
-<<<<<<< HEAD
-*)               
-
-(* 
-let rec eval config prog = match config, prog with
-  | config, instr::prog -> eval (evalInstruction config instr) prog
-  | config, [] -> config 
-*)
-             
-let rec eval env ((stack, ((st, i, o) as c)) as conf) = function
- | [] -> conf
- | insn :: prg' -> 
-   match insn with
-     | JMP s       -> eval env conf (env#labeled s)
-     | CJMP (f, s) -> let x::stack' = stack in 
-                      let predicate = match f with
-                       | "z"  -> (==) 0
-                       | "nz" -> (!=) 0
-                    in
-                    if predicate x then eval env conf (env#labeled s) else eval env conf prg'
-         | _ -> eval env
-        (match insn with
-         | BINOP op -> let y::x::stack' = stack in (Expr.binop op x y :: stack', c)
-         | READ     -> let z::i'        = i     in (z::stack, (st, i', o))
-         | WRITE    -> let z::stack'    = stack in (stack', (st, i, o @ [z]))
-         | CONST i  -> (i::stack, c)
-         | LD x     -> (st x :: stack, c)
-         | ST x     -> let z::stack'    = stack in (stack', (Expr.update x z st, i, o))
-         | LABEL s  -> conf
-        ) prg'
-=======
 *)                         
 let eval env ((cstack, stack, ((st, i, o) as c)) as conf) = failwith "Not implemented"
->>>>>>> 2645f143
 
 (* Top-level evaluation
 
@@ -85,46 +53,12 @@
  object (self)
    val mutable label = 0
 
-<<<<<<< HEAD
-   method next_label = let last_label = label in
-     label <- label + 1; Printf.sprintf "L%d" last_label
- end
-
-let rec compile' env =
-  let rec expr = function
-  | Expr.Var   x          -> [LD x]
-  | Expr.Const n          -> [CONST n]
-  | Expr.Binop (op, x, y) -> expr x @ expr y @ [BINOP op]
-  in
-  function
-  | Stmt.Seq (s1, s2)   -> compile' env s1 @ compile' env s2
-  | Stmt.Read x         -> [READ; ST x]
-  | Stmt.Write e        -> expr e @ [WRITE]
-  | Stmt.Assign (x, e)  -> expr e @ [ST x]
-  | Stmt.Skip           -> []
-  | Stmt.If (e, s1, s2) -> let fLabel = env#next_label in
-                let eLabel = env#next_label in
-                expr e @ [CJMP ("z", fLabel)] @ 
-                compile' env s1 @ [JMP eLabel; LABEL fLabel] @ 
-                compile' env s2 @ [LABEL eLabel]
-  | Stmt.While (e, s)   -> let loopLabel = env#next_label in
-                let endLabel  = env#next_label in
-                [LABEL loopLabel] @ expr e @ [CJMP ("z", endLabel)] @
-                compile' env s @ [JMP loopLabel; LABEL endLabel]
-  | Stmt.Repeat (e, s)  -> let startLabel = env#next_label in
-                [LABEL startLabel] @ compile' env s @ expr e @ [CJMP ("z", startLabel)]
 
 (* Stack machine compiler
-     val compile : Language.Stmt.t -> prg
-   Takes a program in the source language and returns an equivalent program for the
-   stack machine
-*)
-let compile = compile' (new env)
-=======
+  
      val compile : Language.t -> prg
 
    Takes a program in the source language and returns an equivalent program for the
    stack machine
 *)
-let compile (defs, p) = failwith "Not implemented"
->>>>>>> 2645f143
+let compile (defs, p) = failwith "Not implemented"