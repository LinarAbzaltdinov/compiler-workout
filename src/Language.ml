(* Opening a library for generic programming (https://github.com/dboulytchev/GT).
   The library provides "@type ..." syntax extension and plugins like show, etc.
*)
open GT

(* Opening a library for combinator-based syntax analysis *)
open Ostap.Combinators
       
(* Simple expressions: syntax and semantics *)
module Expr =
  struct
    
    (* The type for expressions. Note, in regular OCaml there is no "@type..." 
       notation, it came from GT. 
    *)
    @type t =
    (* integer constant *) | Const of int
    (* variable         *) | Var   of string
    (* binary operator  *) | Binop of string * t * t with show

    (* Available binary operators:
        !!                   --- disjunction
        &&                   --- conjunction
        ==, !=, <=, <, >=, > --- comparisons
        +, -                 --- addition, subtraction
        *, /, %              --- multiplication, division, reminder
    *)
                                                            
    (* State: a partial map from variables to integer values. *)
    type state = string -> int 

    (* Empty state: maps every variable into nothing. *)
    let empty = fun x -> failwith (Printf.sprintf "Undefined variable %s" x)

    (* Update: non-destructively "modifies" the state s by binding the variable x 
      to value v and returns the new state.
    *)
    let update x v s = fun y -> if x = y then v else s y

    let binop op left right =
      let 
        int2bool value = if value = 0 then false else true
        and bool2int value = if value then 1 else 0
      in
        match op with
          | "+" -> left + right
          | "-" -> left - right
          | "*" -> left * right
          | "/" -> left / right
          | "%" -> left mod right
          | ">" -> bool2int (left > right)
          | "<" -> bool2int (left < right)
          | ">=" -> bool2int (left >= right)
          | "<=" -> bool2int (left <= right)
          | "==" -> bool2int (left = right)
          | "!=" -> bool2int (left <> right)
          | "!!" -> bool2int ((int2bool left) || (int2bool right))
          | "&&" -> bool2int ((int2bool left) && (int2bool right))
          | _ -> failwith (Printf.sprintf "Undefined operator %s" op)

    (* Expression evaluator

          val eval : state -> t -> int

       Takes a state and an expression, and returns the value of the expression in
       the given state.
<<<<<<< HEAD
    *)
    let rec eval state expr = match expr with
      | Const n -> n
      | Var x -> state x
      | Binop (op, x, y) -> binop op (eval state x) (eval state y)
=======
    *)                                                       
    let eval st expr = failwith "Not yet implemented"
>>>>>>> b24a0f7b

    (* Expression parser. You can use the following terminals:

         IDENT   --- a non-empty identifier a-zA-Z[a-zA-Z0-9_]* as a string
         DECIMAL --- a decimal constant [0-9]+ as a string
                                                                                                                  
    *)
    ostap (
      primary: x:IDENT {Var x} | x:DECIMAL {Const x} | -"(" parse -")";
      parse: !(Ostap.Util.expr
        (fun x -> x)
        [|
          `Lefta  , [ostap ("!!"), (fun l r -> Binop("!!", l, r))];
          `Lefta  , [ostap ("&&"), (fun l r -> Binop("&&", l, r))];
          `Nona   , [
 			ostap ("<="), (fun l r -> Binop("<=", l, r));
 			ostap ("<"),  (fun l r -> Binop("<", l, r));
 			ostap (">="), (fun l r -> Binop(">=", l, r));
 			ostap (">"),  (fun l r -> Binop(">", l, r));
 			ostap ("=="), (fun l r -> Binop("==", l, r));
 			ostap ("!="), (fun l r -> Binop("!=", l, r))
          ];
          `Lefta  , [
            ostap ("+"), (fun l r -> Binop("+", l, r));
            ostap ("-"), (fun l r -> Binop("-", l, r))
          ];
          `Lefta  , [
 			ostap ("*"), (fun l r -> Binop("*", l, r));
 			ostap ("/"), (fun l r -> Binop("/", l, r));
 			ostap ("%"), (fun l r -> Binop("%", l, r))
          ]
        |]
        primary
      )
    )
    end
                    
(* Simple statements: syntax and semantics *)
module Stmt =
  struct

    (* The type for statements *)
    @type t =
    (* read into the variable           *) | Read   of string
    (* write the value of an expression *) | Write  of Expr.t
    (* assignment                       *) | Assign of string * Expr.t
    (* composition                      *) | Seq    of t * t 
    (* empty statement                  *) | Skip
    (* conditional                      *) | If     of Expr.t * t * t
    (* loop with a pre-condition        *) | While  of Expr.t * t
    (* loop with a post-condition       *) (* add yourself *)  with show
                                                                    
    (* The type of configuration: a state, an input stream, an output stream *)
    type config = Expr.state * int list * int list 

    (* Statement evaluator

         val eval : config -> t -> config

       Takes a configuration and a statement, and returns another configuration
    *)
<<<<<<< HEAD

    let rec eval ((st, i, o) as conf) stmt =
      match stmt with
      | Read    x       -> (match i with z::i' -> (Expr.update x z st, i', o) | _ -> failwith "Unexpected end of input")
      | Write   e       -> (st, i, o @ [Expr.eval st e])
      | Assign (x, e)   -> (Expr.update x (Expr.eval st e) st, i, o)
      | Seq    (s1, s2) -> eval (eval conf s1) s2

=======
    let rec eval conf stmt = failwith "Not yet implemented"
                               
>>>>>>> b24a0f7b
    (* Statement parser *)
    ostap (
      parse: seq | stmt;
      stmt:
        -"read" -"(" s: IDENT -")" {Read s}
        | -"write" -"(" e: !(Expr.parse) -")" {Write e}
        | s: IDENT -":=" e: !(Expr.parse) { Assign (s, e) };
      seq: left:stmt -";" right:parse { Seq (left, right) }
    )
    end

(* The top-level definitions *)

(* The top-level syntax category is statement *)
type t = Stmt.t    

(* Top-level evaluator

     eval : t -> int list -> int list

   Takes a program and its input stream, and returns the output stream
*)
let eval p i =
  let _, _, o = Stmt.eval (Expr.empty, i, []) p in o

(* Top-level parser *)
let parse = Stmt.parse                                                     <|MERGE_RESOLUTION|>--- conflicted
+++ resolved
@@ -64,16 +64,11 @@
 
        Takes a state and an expression, and returns the value of the expression in
        the given state.
-<<<<<<< HEAD
     *)
     let rec eval state expr = match expr with
       | Const n -> n
       | Var x -> state x
       | Binop (op, x, y) -> binop op (eval state x) (eval state y)
-=======
-    *)                                                       
-    let eval st expr = failwith "Not yet implemented"
->>>>>>> b24a0f7b
 
     (* Expression parser. You can use the following terminals:
 
@@ -135,7 +130,6 @@
 
        Takes a configuration and a statement, and returns another configuration
     *)
-<<<<<<< HEAD
 
     let rec eval ((st, i, o) as conf) stmt =
       match stmt with
@@ -143,11 +137,7 @@
       | Write   e       -> (st, i, o @ [Expr.eval st e])
       | Assign (x, e)   -> (Expr.update x (Expr.eval st e) st, i, o)
       | Seq    (s1, s2) -> eval (eval conf s1) s2
-
-=======
-    let rec eval conf stmt = failwith "Not yet implemented"
-                               
->>>>>>> b24a0f7b
+                    
     (* Statement parser *)
     ostap (
       parse: seq | stmt;
