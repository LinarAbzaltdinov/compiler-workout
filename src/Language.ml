(* Opening a library for generic programming (https://github.com/dboulytchev/GT).
   The library provides "@type ..." syntax extension and plugins like show, etc.
*)
open GT

(* Opening a library for combinator-based syntax analysis *)
open Ostap
open Combinators
                         
(* States *)
module State =
  struct
                                                                
    (* State: global state, local state, scope variables *)
    type t = {g : string -> int; l : string -> int; scope : string list}

    (* Empty state *)
    let empty = failwith "Not implemented"

    (* Update: non-destructively "modifies" the state s by binding the variable x 
       to value v and returns the new state w.r.t. a scope
    *)
    let update x v s = failwith "Not implemented"
                                
    (* Evals a variable in a state w.r.t. a scope *)
    let eval s x = failwith "Not implemented" 

    (* Creates a new scope, based on a given state *)
    let enter st xs = failwith "Not implemented"

    (* Drops a scope *)
    let leave st st' = failwith "Not implemented"

  end
    
(* Simple expressions: syntax and semantics *)
module Expr =
  struct
    
    (* The type for expressions. Note, in regular OCaml there is no "@type..." 
       notation, it came from GT. 
    *)
    @type t =
    (* integer constant *) | Const of int
    (* variable         *) | Var   of string
    (* binary operator  *) | Binop of string * t * t with show

    (* Available binary operators:
        !!                   --- disjunction
        &&                   --- conjunction
        ==, !=, <=, <, >=, > --- comparisons
        +, -                 --- addition, subtraction
        *, /, %              --- multiplication, division, reminder
    *)
<<<<<<< HEAD
                                                            
    (* State: a partial map from variables to integer values. *)
    type state = string -> int 

    (* Empty state: maps every variable into nothing. *)
    let empty = fun x -> failwith (Printf.sprintf "Undefined variable %s" x)

    (* Update: non-destructively "modifies" the state s by binding the variable x 
      to value v and returns the new state.
    *)
    let update x v s = fun y -> if x = y then v else s y

    let binop op left right =
      let 
        int2bool value = if value = 0 then false else true
        and bool2int value = if value then 1 else 0
      in
        match op with
          | "+" -> left + right
          | "-" -> left - right
          | "*" -> left * right
          | "/" -> left / right
          | "%" -> left mod right
          | ">" -> bool2int (left > right)
          | "<" -> bool2int (left < right)
          | ">=" -> bool2int (left >= right)
          | "<=" -> bool2int (left <= right)
          | "==" -> bool2int (left = right)
          | "!=" -> bool2int (left <> right)
          | "!!" -> bool2int ((int2bool left) || (int2bool right))
          | "&&" -> bool2int ((int2bool left) && (int2bool right))
          | _ -> failwith (Printf.sprintf "Undefined operator %s" op)

=======
      
>>>>>>> 2645f143
    (* Expression evaluator

          val eval : state -> t -> int

       Takes a state and an expression, and returns the value of the expression in
       the given state.
<<<<<<< HEAD
    *)
    let rec eval state expr = match expr with
      | Const n -> n
      | Var x -> state x
      | Binop (op, x, y) -> binop op (eval state x) (eval state y)
=======
    *)                                                       
    let eval st expr = failwith "Not implemented"      
>>>>>>> 2645f143

    (* Expression parser. You can use the following terminals:

         IDENT   --- a non-empty identifier a-zA-Z[a-zA-Z0-9_]* as a string
         DECIMAL --- a decimal constant [0-9]+ as a string
                                                                                                                  
    *)
<<<<<<< HEAD
    ostap (
      primary: x:IDENT {Var x} | x:DECIMAL {Const x} | -"(" parse -")";
      parse: !(Ostap.Util.expr
        (fun x -> x)
        [|
          `Lefta  , [ostap ("!!"), (fun l r -> Binop("!!", l, r))];
          `Lefta  , [ostap ("&&"), (fun l r -> Binop("&&", l, r))];
          `Nona   , [
 			ostap ("<="), (fun l r -> Binop("<=", l, r));
 			ostap ("<"),  (fun l r -> Binop("<", l, r));
 			ostap (">="), (fun l r -> Binop(">=", l, r));
 			ostap (">"),  (fun l r -> Binop(">", l, r));
 			ostap ("=="), (fun l r -> Binop("==", l, r));
 			ostap ("!="), (fun l r -> Binop("!=", l, r))
          ];
          `Lefta  , [
            ostap ("+"), (fun l r -> Binop("+", l, r));
            ostap ("-"), (fun l r -> Binop("-", l, r))
          ];
          `Lefta  , [
 			ostap ("*"), (fun l r -> Binop("*", l, r));
 			ostap ("/"), (fun l r -> Binop("/", l, r));
 			ostap ("%"), (fun l r -> Binop("%", l, r))
          ]
        |]
        primary
      )
=======
    ostap (                                      
      parse: empty {failwith "Not implemented"}
>>>>>>> 2645f143
    )
    end
                    
(* Simple statements: syntax and semantics *)
module Stmt =
  struct

    (* The type for statements *)
    @type t =
    (* read into the variable           *) | Read   of string
    (* write the value of an expression *) | Write  of Expr.t
    (* assignment                       *) | Assign of string * Expr.t
    (* composition                      *) | Seq    of t * t 
    (* empty statement                  *) | Skip
    (* conditional                      *) | If     of Expr.t * t * t
    (* loop with a pre-condition        *) | While  of Expr.t * t
<<<<<<< HEAD
    (* loop with a post-condition       *) | Repeat of Expr.t * t with show
=======
    (* loop with a post-condition       *) | Repeat of t * Expr.t
    (* call a procedure                 *) | Call   of string * Expr.t list with show
>>>>>>> 2645f143
                                                                    
    (* The type of configuration: a state, an input stream, an output stream *)
    type config = State.t * int list * int list 

    (* Statement evaluator

         val eval : env -> config -> t -> config

       Takes an environment, a configuration and a statement, and returns another configuration. The 
       environment supplies the following method

           method definition : string -> (string list, string list, t)

       which returns a list of formal parameters, local variables, and a body for given definition
    *)
<<<<<<< HEAD

    let rec eval ((st, i, o) as conf) stmt =
      match stmt with
      | Read    x          -> (match i with z::i' -> (Expr.update x z st, i', o) | _ -> failwith "Unexpected end of input")
      | Write   e          -> (st, i, o @ [Expr.eval st e])
      | Assign (x, e)      -> (Expr.update x (Expr.eval st e) st, i, o)
      | Seq    (s1, s2)    -> eval (eval conf s1) s2
      | Skip               -> conf
      | If     (e, s1, s2) -> if Expr.eval st e != 0 then eval conf s1 else eval conf s2
      | While  (e, s)      -> if Expr.eval st e != 0 then eval (eval conf s) stmt else conf
      | Repeat (e, s)      -> let (st_, i_, o_) as conf_ = eval conf s in 
                                if Expr.eval st_ e == 0 then eval conf_ stmt else conf_

    (* Statement parser *)
    ostap (
      parse:
        s:stmt ";" ss:parse {Seq (s, ss)}
      | stmt;
      stmt:
        %"read" "(" x:IDENT ")"          {Read x}
      | %"write" "(" e:!(Expr.parse) ")" {Write e}
      | %"skip" {Skip}
      | %"while" e:!(Expr.parse) %"do" t:parse %"od" {While (e, t)}
      | %"for" t1:parse "," e:!(Expr.parse) "," t2:parse %"do" t3:parse %"od" {Seq (t1, While (e, Seq (t3, t2)))}
      | %"repeat" t:parse %"until" e:!(Expr.parse) {Repeat (e, t)}
      | %"if" e:!(Expr.parse) %"then" t:parse 
        elifs:(%"elif" !(Expr.parse) %"then" parse)* 
        elseb:(%"else" parse)? %"fi"
        { 
          let elseBody = match elseb with
            | Some t -> t
            | None -> Skip
          in
          let newElseBody = List.fold_right (fun (e_, t_) t -> If (e_, t_, t)) elifs elseBody in
          If (e, t, newElseBody)
        }
      | x:IDENT ":=" e:!(Expr.parse) {Assign (x, e)}
=======
    let eval env ((st, i, o) as conf) stmt = failwith "Not implemented"
                                
    (* Statement parser *)
    ostap (
      parse: empty {failwith "Not implemented"}
>>>>>>> 2645f143
    )
      
  end

(* Function and procedure definitions *)
module Definition =
  struct

    (* The type for a definition: name, argument list, local variables, body *)
    type t = string * (string list * string list * Stmt.t)

    ostap (
      parse: empty {failwith "Not implemented"}
    )

  end
    
(* The top-level definitions *)

(* The top-level syntax category is a pair of definition list and statement (program body) *)
type t = Definition.t list * Stmt.t    

(* Top-level evaluator

     eval : t -> int list -> int list

   Takes a program and its input stream, and returns the output stream
*)
let eval (defs, body) i = failwith "Not implemented"
                                   
(* Top-level parser *)
let parse = failwith "Not implemented"<|MERGE_RESOLUTION|>--- conflicted
+++ resolved
@@ -52,7 +52,6 @@
         +, -                 --- addition, subtraction
         *, /, %              --- multiplication, division, reminder
     *)
-<<<<<<< HEAD
                                                             
     (* State: a partial map from variables to integer values. *)
     type state = string -> int 
@@ -86,25 +85,17 @@
           | "&&" -> bool2int ((int2bool left) && (int2bool right))
           | _ -> failwith (Printf.sprintf "Undefined operator %s" op)
 
-=======
-      
->>>>>>> 2645f143
     (* Expression evaluator
 
           val eval : state -> t -> int
 
        Takes a state and an expression, and returns the value of the expression in
        the given state.
-<<<<<<< HEAD
     *)
     let rec eval state expr = match expr with
       | Const n -> n
       | Var x -> state x
       | Binop (op, x, y) -> binop op (eval state x) (eval state y)
-=======
-    *)                                                       
-    let eval st expr = failwith "Not implemented"      
->>>>>>> 2645f143
 
     (* Expression parser. You can use the following terminals:
 
@@ -112,7 +103,6 @@
          DECIMAL --- a decimal constant [0-9]+ as a string
                                                                                                                   
     *)
-<<<<<<< HEAD
     ostap (
       primary: x:IDENT {Var x} | x:DECIMAL {Const x} | -"(" parse -")";
       parse: !(Ostap.Util.expr
@@ -140,10 +130,6 @@
         |]
         primary
       )
-=======
-    ostap (                                      
-      parse: empty {failwith "Not implemented"}
->>>>>>> 2645f143
     )
     end
                     
@@ -160,12 +146,8 @@
     (* empty statement                  *) | Skip
     (* conditional                      *) | If     of Expr.t * t * t
     (* loop with a pre-condition        *) | While  of Expr.t * t
-<<<<<<< HEAD
-    (* loop with a post-condition       *) | Repeat of Expr.t * t with show
-=======
     (* loop with a post-condition       *) | Repeat of t * Expr.t
     (* call a procedure                 *) | Call   of string * Expr.t list with show
->>>>>>> 2645f143
                                                                     
     (* The type of configuration: a state, an input stream, an output stream *)
     type config = State.t * int list * int list 
@@ -181,7 +163,6 @@
 
        which returns a list of formal parameters, local variables, and a body for given definition
     *)
-<<<<<<< HEAD
 
     let rec eval ((st, i, o) as conf) stmt =
       match stmt with
@@ -219,13 +200,6 @@
           If (e, t, newElseBody)
         }
       | x:IDENT ":=" e:!(Expr.parse) {Assign (x, e)}
-=======
-    let eval env ((st, i, o) as conf) stmt = failwith "Not implemented"
-                                
-    (* Statement parser *)
-    ostap (
-      parse: empty {failwith "Not implemented"}
->>>>>>> 2645f143
     )
       
   end
